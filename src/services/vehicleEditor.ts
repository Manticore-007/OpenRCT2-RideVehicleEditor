import { Colour } from "openrct2-flexui";
import { getRideObject, RideType } from "../objects/rideType";
import * as Log from "../utilities/logger";
import { register } from "./actions";
import { getDistanceFromProgress } from "./spacingEditor";
import { forEachVehicle, VehicleSpan } from "./vehicleSpan";


const execute = register<UpdateVehicleSettingArgs>("rve-update-car", updateVehicleSetting);


type VehicleUpdateKeys
	= "rideObject" | "vehicleObject" | "isReversed" | "trackProgress" | "spacing"
	| "numSeats" | "mass" | "poweredAcceleration" | "poweredMaxSpeed" | "x" | "y" | "z"
	| "body" | "trim" | "tertiary";

const
	rideTypeKey = "rideObject",
	variantKey = "vehicleObject",
	reversedKey = "isReversed",
	trackProgressKey = "trackProgress",
	spacingKey = "spacing",
	seatsKey = "numSeats",
	massKey = "mass",
	poweredAccelerationKey = "poweredAcceleration",
	poweredMaxSpeedKey = "poweredMaxSpeed",
	xPosition = "x",
	yPosition = "y",
	zPosition = "z",
	primaryColour = "body",
	secondaryColour = "trim",
	tertiaryColour = "tertiary";


/**
 * Sets the ride type for this vehicle. Resets all other properties
 * to their default values for that type.
 */
export function setRideType(vehicles: VehicleSpan[], type: RideType): void
{
	updateValue(vehicles, rideTypeKey, type._id);
}

/**
 * Sets the vehicle sprite variant. (e.g. locomotive, tender or passenger car)
 */
export function setVariant(vehicles: VehicleSpan[], variant: number): void
{
	updateValue(vehicles, variantKey, variant);
}

/**
 * Sets the vehicle sprite variant. (e.g. locomotive, tender or passenger car)
 */
export function setReversed(vehicles: VehicleSpan[], reversed: boolean): void
{
	updateValue(vehicles, reversedKey, <number><unknown>reversed);
}



/**
 * Moves the vehicle a relative distance along the track.
 */
export function changeTrackProgress(vehicles: VehicleSpan[], trackProgress: number): void
{
	updateValue(vehicles, trackProgressKey, trackProgress);
}

/**
 * Moves the vehicle a relative distance away from the vehicle before it.
 */
export function changeSpacing(vehicles: VehicleSpan[], trackProgress: number): void
{
	updateValue(vehicles, spacingKey, trackProgress);
}

/**
 * Sets the maximum number of seats for this vehicle.
 */
export function setSeatCount(vehicles: VehicleSpan[], seats: number): void
{
	updateValue(vehicles, seatsKey, seats);
}

/**
 * Sets the mass for this vehicle.
 */
export function setMass(vehicles: VehicleSpan[], mass: number): void
{
	updateValue(vehicles, massKey, mass);
}

/**
 * Sets the powered acceleration for this vehicle.
 */
export function setPoweredAcceleration(vehicles: VehicleSpan[], power: number): void
{
	updateValue(vehicles, poweredAccelerationKey, power);
}

/**
 * Sets the powered acceleration for this vehicle.
 */
export function setPoweredMaximumSpeed(vehicles: VehicleSpan[], maximumSpeed: number): void
{
	updateValue(vehicles, poweredMaxSpeedKey, maximumSpeed);
}

/**
 * Sets the primary colour for this vehicle.
 */
export function setPrimaryColour(vehicles: VehicleSpan[], colour: Colour): void
{
	updateValue(vehicles, primaryColour, colour);
}

/**
 * Sets the secondary colour for this vehicle.
 */
export function setSecondaryColour(vehicles: VehicleSpan[], colour: Colour): void
{
	updateValue(vehicles, secondaryColour, colour);
}

/**
 * Sets the tertiary colour for this vehicle.
 */
export function setTertiaryColour(vehicles: VehicleSpan[], colour: Colour): void
{
	updateValue(vehicles, tertiaryColour, colour);
}

/**
 * Sets the primary colour for this vehicle.
 */
export function setPositionX(vehicles: VehicleSpan[], x: number): void
{
	updateValue(vehicles, xPosition, x);
}

/**
 * Sets the secondary colour for this vehicle.
 */
export function setPositionY(vehicles: VehicleSpan[], y: number): void
{
	updateValue(vehicles, yPosition, y);
}

/**
 * Sets the tertiary colour for this vehicle.
 */
export function setPositionZ(vehicles: VehicleSpan[], z: number): void
{
	updateValue(vehicles, zPosition, z);
}


/**
 * Arguments for updating a single key in a vehicle object.
 */
interface UpdateVehicleSettingArgs
{
	targets: VehicleSpan[];
	key: VehicleUpdateKeys;
	value: number;
}

/**
 * Dispatches an update game action to other clients to update the specified key.
 */
function updateValue(vehicles: VehicleSpan[], key: VehicleUpdateKeys, value: number): void
{
	execute({ targets: vehicles, key, value });
}

/**
 * Sets the properties of the specified car to the default properties of the
 * specified ride type.
 */
function setRideTypeDefaults(car: Car, rideObjectIndex: number, variantIndex: number): void
{
	const oldRideObjectId = car.rideObject;
	const oldRideObject = getRideObject(oldRideObjectId);
	const newRideObject = (oldRideObjectId === rideObjectIndex) ? oldRideObject : getRideObject(rideObjectIndex);

	const oldVariant = oldRideObject.vehicles[car.vehicleObject];
	const newVariant = newRideObject.vehicles[variantIndex];

	car.rideObject = rideObjectIndex;
	car.vehicleObject = variantIndex;
	car.numSeats = (newVariant.numSeats & 0x7F); // VEHICLE_SEAT_NUM_MASK
	car.mass = (newVariant.carMass + (car.mass - oldVariant.carMass));
	car.poweredAcceleration = newVariant.poweredAcceleration;
	car.poweredMaxSpeed = newVariant.poweredMaxSpeed;
}

/**
 * Update one specific setting on the specified vehicle.
 */
function updateVehicleSetting(args: UpdateVehicleSettingArgs): void
{
	const { targets, key, value } = args;
	let callback: (car: Car, index: number) => void;
	switch (key) // Restrict key to permitted set.
	{
		case rideTypeKey:
		{
			callback = (car): void =>
			{
				setRideTypeDefaults(car, value, 0);
			};
			break;
		}
		case variantKey:
<<<<<<< HEAD
		{
			callback = (car): void =>
			{
				setRideTypeDefaults(car, car.rideObject, value);
			};
			break;
		}
=======
		case reversedKey:
>>>>>>> f9b37be7
		case seatsKey:
		case massKey:
		case poweredAccelerationKey:
		case poweredMaxSpeedKey:
		{
			callback = (car): void =>
			{
				car[key] = <never>value;
			};
			break;
		}
		case xPosition:
		case yPosition:
		case zPosition:
		{
			callback = (car): void =>
			{
				car[key] += value;
			};
			break;
		}
		case trackProgressKey:
		{
			callback = (car): void =>
			{
				const distance = getDistanceFromProgress(car, value);
				car.travelBy(distance);
			};
			break;
		}
		case spacingKey:
		{
			callback = (car, index): void =>
			{
				const distance = getDistanceFromProgress(car, value * -(index + 1));
				car.travelBy(distance);
			};
			break;
		}
		case primaryColour:
		case secondaryColour:
		case tertiaryColour:
		{
			callback = (car): void =>
			{
				const colours = car.colours;
				colours[key] = value;
				car.colours = colours; // reassignment is required for update
			};
			break;
		}
		default:
		{
			Log.debug("Setting", key, "not valid. Value:", value);
			return;
		}
	}

	forEachVehicle(targets, callback);
}<|MERGE_RESOLUTION|>--- conflicted
+++ resolved
@@ -50,14 +50,12 @@
 }
 
 /**
- * Sets the vehicle sprite variant. (e.g. locomotive, tender or passenger car)
+ * Sets whether the vehicle should be reversed on the track or not.
  */
 export function setReversed(vehicles: VehicleSpan[], reversed: boolean): void
 {
 	updateValue(vehicles, reversedKey, <number><unknown>reversed);
 }
-
-
 
 /**
  * Moves the vehicle a relative distance along the track.
@@ -213,7 +211,6 @@
 			break;
 		}
 		case variantKey:
-<<<<<<< HEAD
 		{
 			callback = (car): void =>
 			{
@@ -221,9 +218,7 @@
 			};
 			break;
 		}
-=======
 		case reversedKey:
->>>>>>> f9b37be7
 		case seatsKey:
 		case massKey:
 		case poweredAccelerationKey:
