--- conflicted
+++ resolved
@@ -86,12 +86,7 @@
 			}
 			case CopyOptions.SpecificVehiclesOnTrain:
 			{
-<<<<<<< HEAD
 				return [[ vehicle[0]._id, amount ]];
-=======
-				const index = vehicle[1];
-				return vehicleSequence(ride, index, amount, sequence, false, v => [ v._id, 1 ]);
->>>>>>> 650a7171
 			}
 			case CopyOptions.AllVehiclesOnAllTrains:
 			{
@@ -115,11 +110,7 @@
 			case CopyOptions.SpecificVehiclesOnAllTrains:
 			{
 				const index = vehicle[1];
-<<<<<<< HEAD
 				return getTargetsOnAllTrains(ride, t => [ t._at(index)._id, amount ]);
-=======
-				return vehicleSequence(ride, index, amount, sequence, true, v => [ v._id, 1 ]);
->>>>>>> 650a7171
 			}
 		}
 	}
@@ -263,27 +254,4 @@
 function getTargetsOnAllTrains(ride: [ParkRide, number], callback: (train: RideTrain) => [number, number | null]): [number, number | null][]
 {
 	return ride[0]._trains().map(callback);
-<<<<<<< HEAD
-=======
-}
-
-function vehicleSequence(ride: [ParkRide, number], index: number, amount: number, sequence: number, allTrainsSelected: boolean, callback: (vehicle: RideVehicle) => [number, number | null]): [number, number | null][] {
-	const newArr: RideVehicle[] = [];
-	const train = ride[0]._trains()[0];
-	const allTrains = ride[0]._trains();
-	if (allTrainsSelected) {
-		allTrains.map(createSequence);
-	}
-	else { createSequence(train) }
-	function createSequence(train: RideTrain) {
-		const vehicles = train._vehicles();
-		const idxArr = vehicles.slice(index, index + amount);
-		idxArr.forEach((e, i) => {
-			if (i % sequence === 0) {
-				newArr.push(e);
-			}
-		});
-	}
-	return newArr.map(callback);
->>>>>>> 650a7171
 }