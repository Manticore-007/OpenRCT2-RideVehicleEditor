{
	"name": "OpenRCT2-RideVehicleEditor",
	"version": "1.0.0",
	"description": "",
	"main": "app.js",
	"scripts": {
		"start": "npm run watch",
		"watch": "nodemon --watch ./src --ext js,ts",
		"build": "npm run lint && rollup --config rollup.config.prod.js",
		"build:dev": "rollup --config rollup.config.dev.js",
		"lint": "eslint ./src --ext .js --ext .ts"
	},
	"repository": {
		"type": "git",
		"url": "git+https://github.com/Basssiiie/OpenRCT2-RideVehicleEditor.git"
	},
	"author": "Basssiiie",
	"license": "MIT",
	"bugs": {
		"url": "https://github.com/Basssiiie/OpenRCT2-RideVehicleEditor/issues"
	},
	"homepage": "https://github.com/Basssiiie/OpenRCT2-RideVehicleEditor#readme",
	"devDependencies": {
		"@rollup/plugin-typescript": "^6.1.0",
		"@typescript-eslint/eslint-plugin": "^4.0.0",
		"@typescript-eslint/parser": "^3.10.1",
<<<<<<< HEAD
		"eslint": "^7.13.0",
=======
		"eslint": "^7.14.0",
		"eslint-config-airbnb-base": "^14.2.1",
>>>>>>> cd7052f7
		"eslint-plugin-import": "^2.22.1",
		"nodemon": "^2.0.6",
		"rollup": "^2.33.3",
		"rollup-plugin-terser": "^7.0.2",
		"tslib": "^2.0.3",
		"typescript": "^4.1.2"
	},
	"dependencies": {}
}<|MERGE_RESOLUTION|>--- conflicted
+++ resolved
@@ -24,12 +24,7 @@
 		"@rollup/plugin-typescript": "^6.1.0",
 		"@typescript-eslint/eslint-plugin": "^4.0.0",
 		"@typescript-eslint/parser": "^3.10.1",
-<<<<<<< HEAD
-		"eslint": "^7.13.0",
-=======
 		"eslint": "^7.14.0",
-		"eslint-config-airbnb-base": "^14.2.1",
->>>>>>> cd7052f7
 		"eslint-plugin-import": "^2.22.1",
 		"nodemon": "^2.0.6",
 		"rollup": "^2.33.3",
